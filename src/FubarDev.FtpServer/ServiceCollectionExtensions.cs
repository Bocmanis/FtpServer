--- conflicted
+++ resolved
@@ -47,19 +47,11 @@
 
             services.Scan(
                 sel => sel.FromAssemblyOf<PassCommandHandler>()
-                    .AddClasses(filter => filter.AssignableTo<IFtpCommandHandler>()).As<IFtpCommandHandler>().WithScopedLifetime());
-
-            services.Scan(
-                sel => sel.FromAssemblyOf<PassCommandHandler>()
-<<<<<<< HEAD
-                    .AddClasses(filter => filter.AssignableTo<IFtpCommandHandlerExtension>().Where(t => t != typeof(GenericFtpCommandHandlerExtension))).As<IFtpCommandHandlerExtension>().WithScopedLifetime());
-=======
                     .AddClasses(filter => filter.AssignableTo<IFtpCommandHandlerExtension>()).As<IFtpCommandHandlerExtension>().WithSingletonLifetime());
 
             services.Scan(
                 sel => sel.FromAssemblyOf<PassCommandHandler>()
                     .AddClasses(filter => filter.AssignableTo<IFtpCommandHandler>()).As<IFtpCommandHandler>().WithSingletonLifetime());
->>>>>>> 381bfaa6
 
             configure(new FtpServerBuilder(services));
 
