--- conflicted
+++ resolved
@@ -28,17 +28,12 @@
         /// <summary>
         /// Initializes a new instance of the <see cref="StorCommandHandler"/> class.
         /// </summary>
-<<<<<<< HEAD
-        /// <param name="connection">The connection this command handler is created for.</param>
+        /// <param name="connectionAccessor">The accessor to get the connection that is active during the <see cref="Process"/> method execution.</param>
         /// <param name="backgroundTransferWorker">The background transfer worker service.</param>
-        public StorCommandHandler([NotNull] IFtpConnection connection, [NotNull] IBackgroundTransferWorker backgroundTransferWorker)
-            : base(connection, "STOR")
-=======
-        /// <param name="connectionAccessor">The accessor to get the connection that is active during the <see cref="Process"/> method execution.</param>
-        /// <param name="server">The FTP server.</param>
-        public StorCommandHandler([NotNull] IFtpConnectionAccessor connectionAccessor, [NotNull] IFtpServer server)
+        public StorCommandHandler(
+            [NotNull] IFtpConnectionAccessor connectionAccessor,
+            [NotNull] IBackgroundTransferWorker backgroundTransferWorker)
             : base(connectionAccessor, "STOR")
->>>>>>> 381bfaa6
         {
             _backgroundTransferWorker = backgroundTransferWorker;
         }
