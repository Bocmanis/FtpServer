--- conflicted
+++ resolved
@@ -34,17 +34,12 @@
         /// </summary>
         /// <param name="connectionAccessor">The accessor to get the connection that is active during the <see cref="Process"/> method execution.</param>
         /// <param name="server">The FTP server.</param>
-<<<<<<< HEAD
         /// <param name="backgroundTransferWorker">The background transfer worker service.</param>
         public StatCommandHandler(
-            [NotNull] IFtpConnection connection,
+            [NotNull] IFtpConnectionAccessor connectionAccessor,
             [NotNull] IFtpServer server,
             [NotNull] IBackgroundTransferWorker backgroundTransferWorker)
-            : base(connection, "STAT")
-=======
-        public StatCommandHandler([NotNull] IFtpConnectionAccessor connectionAccessor, [NotNull] IFtpServer server)
             : base(connectionAccessor, "STAT")
->>>>>>> 381bfaa6
         {
             _server = server;
             _backgroundTransferWorker = backgroundTransferWorker;
